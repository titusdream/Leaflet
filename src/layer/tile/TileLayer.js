/*
 * L.TileLayer is used for standard xyz-numbered tile layers.
 */

L.TileLayer = L.Class.extend({
	includes: L.Mixin.Events,

	options: {
		minZoom: 0,
		maxZoom: 18,
		tileSize: 256,
		subdomains: 'abc',
		errorTileUrl: '',
		attribution: '',
		opacity: 1,
		scheme: 'xyz',
		continuousWorld: false,
		noWrap: false,
		zoomOffset: 0,
<<<<<<< HEAD
		reuseTiles: false,
=======
		zoomReverse: false,
>>>>>>> 1f45ef73

		unloadInvisibleTiles: L.Browser.mobile,
		updateWhenIdle: L.Browser.mobile
	},

	initialize: function (url, options, urlParams) {
		L.Util.setOptions(this, options);

		this._url = url;
		this._urlParams = urlParams;

		if (typeof this.options.subdomains === 'string') {
			this.options.subdomains = this.options.subdomains.split('');
		}
	},

	onAdd: function (map, insertAtTheBottom) {
		this._map = map;
		this._insertAtTheBottom = insertAtTheBottom;

		// create a container div for tiles
		this._initContainer();

		// create an image to clone for tiles
		this._createTileProto();

		// set up events
		map.on('viewreset', this._resetCallback, this);

		if (this.options.updateWhenIdle) {
			map.on('moveend', this._update, this);
		} else {
			this._limitedUpdate = L.Util.limitExecByInterval(this._update, 150, this);
			map.on('move', this._limitedUpdate, this);
		}

		this._reset();
		this._update();
	},

	onRemove: function (map) {
		this._map.getPanes().tilePane.removeChild(this._container);
		this._container = null;

		this._map.off('viewreset', this._resetCallback, this);

		if (this.options.updateWhenIdle) {
			this._map.off('moveend', this._update, this);
		} else {
			this._map.off('move', this._limitedUpdate, this);
		}
	},

	getAttribution: function () {
		return this.options.attribution;
	},

	setOpacity: function (opacity) {
		this.options.opacity = opacity;

		this._setOpacity(opacity);

		// stupid webkit hack to force redrawing of tiles
		if (L.Browser.webkit) {
			for (var i in this._tiles) {
				if (this._tiles.hasOwnProperty(i)) {
					this._tiles[i].style.webkitTransform += ' translate(0,0)';
				}
			}
		}
	},

	_setOpacity: function (opacity) {
		if (opacity < 1) {
			L.DomUtil.setOpacity(this._container, opacity);
		}
	},

	_initContainer: function () {
		var tilePane = this._map.getPanes().tilePane,
			first = tilePane.firstChild;

		if (!this._container || tilePane.empty) {
			this._container = L.DomUtil.create('div', 'leaflet-layer');

			if (this._insertAtTheBottom && first) {
				tilePane.insertBefore(this._container, first);
			} else {
				tilePane.appendChild(this._container);
			}

			this._setOpacity(this.options.opacity);
		}
	},

	_resetCallback: function (e) {
		this._reset(e.hard);
	},

	_reset: function (clearOldContainer) {
		var key;
		for (key in this._tiles) {
			if (this._tiles.hasOwnProperty(key)) {
				this.fire("tileunload", {tile: this._tiles[key]});
			}
		}
		this._tiles = {};

		if (this.options.reuseTiles) {
			this._unusedTiles = [];
		}

		if (clearOldContainer && this._container) {
			this._container.innerHTML = "";
		}
		this._initContainer();
	},

	_update: function () {
		var bounds = this._map.getPixelBounds(),
			tileSize = this.options.tileSize;

		var nwTilePoint = new L.Point(
				Math.floor(bounds.min.x / tileSize),
				Math.floor(bounds.min.y / tileSize)),
			seTilePoint = new L.Point(
				Math.floor(bounds.max.x / tileSize),
				Math.floor(bounds.max.y / tileSize)),
			tileBounds = new L.Bounds(nwTilePoint, seTilePoint);

		this._addTilesFromCenterOut(tileBounds);

		if (this.options.unloadInvisibleTiles ||
			this.options.reuseTiles) {
			this._removeOtherTiles(tileBounds);
		}
	},

	_addTilesFromCenterOut: function (bounds) {
		var queue = [],
			center = bounds.getCenter();

		for (var j = bounds.min.y; j <= bounds.max.y; j++) {
			for (var i = bounds.min.x; i <= bounds.max.x; i++) {
				if ((i + ':' + j) in this._tiles) {
					continue;
				}
				queue.push(new L.Point(i, j));
			}
		}

		// load tiles in order of their distance to center
		queue.sort(function (a, b) {
			return a.distanceTo(center) - b.distanceTo(center);
		});

		var fragment = document.createDocumentFragment();

		this._tilesToLoad = queue.length;
		for (var k = 0, len = this._tilesToLoad; k < len; k++) {
			this._addTile(queue[k], fragment);
		}

		this._container.appendChild(fragment);
	},

	_removeOtherTiles: function (bounds) {
		var kArr, x, y, key, tile;

		for (key in this._tiles) {
			if (this._tiles.hasOwnProperty(key)) {
				kArr = key.split(':');
				x = parseInt(kArr[0], 10);
				y = parseInt(kArr[1], 10);

				// remove tile if it's out of bounds
				if (x < bounds.min.x || x > bounds.max.x || y < bounds.min.y || y > bounds.max.y) {

					tile = this._tiles[key];
					this.fire("tileunload", {tile: tile, url: tile.src});

					// evil, don't do this! crashes Android 3, produces load errors, doesn't solve memory leaks
					// this._tiles[key].src = '';

					if (tile.parentNode === this._container) {
						this._container.removeChild(tile);
					}
					if (this.options.reuseTiles) {
						this._unusedTiles.push(this._tiles[key]);
					}
					delete this._tiles[key];
				}
			}
		}
	},

	_addTile: function (tilePoint, container) {
		var tilePos = this._getTilePos(tilePoint),
			zoom = this._map.getZoom(),
			key = tilePoint.x + ':' + tilePoint.y,
			tileLimit = Math.pow(2, this._getOffsetZoom(zoom));

		// wrap tile coordinates
		if (!this.options.continuousWorld) {
			if (!this.options.noWrap) {
				tilePoint.x = ((tilePoint.x % tileLimit) + tileLimit) % tileLimit;
			} else if (tilePoint.x < 0 || tilePoint.x >= tileLimit) {
				this._tilesToLoad--;
				return;
			}

			if (tilePoint.y < 0 || tilePoint.y >= tileLimit) {
				this._tilesToLoad--;
				return;
			}
		}

		// get unused tile - or create a new tile
		var tile = this._getTile();
		L.DomUtil.setPosition(tile, tilePos);

		this._tiles[key] = tile;

		if (this.options.scheme === 'tms') {
			tilePoint.y = tileLimit - tilePoint.y - 1;
		}

		this._loadTile(tile, tilePoint, zoom);

		container.appendChild(tile);
	},
	
	_getOffsetZoom: function(zoom) {
		if (this.options.zoomReverse) {
			return (this.options.maxZoom - zoom) + this.options.zoomOffset;
		} else {
			return zoom + this.options.zoomOffset;
		}
	},

	_getTilePos: function (tilePoint) {
		var origin = this._map.getPixelOrigin(),
			tileSize = this.options.tileSize;

		return tilePoint.multiplyBy(tileSize).subtract(origin);
	},

	// image-specific code (override to implement e.g. Canvas or SVG tile layer)

	getTileUrl: function (tilePoint, zoom) {
		var subdomains = this.options.subdomains,
			s = this.options.subdomains[(tilePoint.x + tilePoint.y) % subdomains.length];

		return L.Util.template(this._url, L.Util.extend({
			s: s,
			z: this._getOffsetZoom(zoom),
			x: tilePoint.x,
			y: tilePoint.y
		}, this._urlParams));
	},

	_createTileProto: function () {
		this._tileImg = L.DomUtil.create('img', 'leaflet-tile');
		this._tileImg.galleryimg = 'no';

		var tileSize = this.options.tileSize;
		this._tileImg.style.width = tileSize + 'px';
		this._tileImg.style.height = tileSize + 'px';
	},

	_getTile: function () {
		if (this.options.reuseTiles && this._unusedTiles.length > 0) {
			var tile = this._unusedTiles.pop();
			this._resetTile(tile);
			return tile;
		}
		return this._createTile();
	},

	_resetTile: function (tile) {
		// Override if data stored on a tile needs to be cleaned up before reuse
	},

	_createTile: function () {
		var tile = this._tileImg.cloneNode(false);
		tile.onselectstart = tile.onmousemove = L.Util.falseFn;
		return tile;
	},

	_loadTile: function (tile, tilePoint, zoom) {
		tile._layer = this;
		tile.onload = this._tileOnLoad;
		tile.onerror = this._tileOnError;
		tile.src = this.getTileUrl(tilePoint, zoom);
	},

	_tileOnLoad: function (e) {
		var layer = this._layer;

		this.className += ' leaflet-tile-loaded';

		layer.fire('tileload', {tile: this, url: this.src});

		layer._tilesToLoad--;
		if (!layer._tilesToLoad) {
			layer.fire('load');
		}
	},

	_tileOnError: function (e) {
		var layer = this._layer;

		layer.fire('tileerror', {tile: this, url: this.src});

		var newUrl = layer.options.errorTileUrl;
		if (newUrl) {
			this.src = newUrl;
		}
	}
});
<|MERGE_RESOLUTION|>--- conflicted
+++ resolved
@@ -1,344 +1,337 @@
-/*
- * L.TileLayer is used for standard xyz-numbered tile layers.
- */
-
-L.TileLayer = L.Class.extend({
-	includes: L.Mixin.Events,
-
-	options: {
-		minZoom: 0,
-		maxZoom: 18,
-		tileSize: 256,
-		subdomains: 'abc',
-		errorTileUrl: '',
-		attribution: '',
-		opacity: 1,
-		scheme: 'xyz',
-		continuousWorld: false,
-		noWrap: false,
-		zoomOffset: 0,
-<<<<<<< HEAD
-		reuseTiles: false,
-=======
-		zoomReverse: false,
->>>>>>> 1f45ef73
-
-		unloadInvisibleTiles: L.Browser.mobile,
-		updateWhenIdle: L.Browser.mobile
-	},
-
-	initialize: function (url, options, urlParams) {
-		L.Util.setOptions(this, options);
-
-		this._url = url;
-		this._urlParams = urlParams;
-
-		if (typeof this.options.subdomains === 'string') {
-			this.options.subdomains = this.options.subdomains.split('');
-		}
-	},
-
-	onAdd: function (map, insertAtTheBottom) {
-		this._map = map;
-		this._insertAtTheBottom = insertAtTheBottom;
-
-		// create a container div for tiles
-		this._initContainer();
-
-		// create an image to clone for tiles
-		this._createTileProto();
-
-		// set up events
-		map.on('viewreset', this._resetCallback, this);
-
-		if (this.options.updateWhenIdle) {
-			map.on('moveend', this._update, this);
-		} else {
-			this._limitedUpdate = L.Util.limitExecByInterval(this._update, 150, this);
-			map.on('move', this._limitedUpdate, this);
-		}
-
-		this._reset();
-		this._update();
-	},
-
-	onRemove: function (map) {
-		this._map.getPanes().tilePane.removeChild(this._container);
-		this._container = null;
-
-		this._map.off('viewreset', this._resetCallback, this);
-
-		if (this.options.updateWhenIdle) {
-			this._map.off('moveend', this._update, this);
-		} else {
-			this._map.off('move', this._limitedUpdate, this);
-		}
-	},
-
-	getAttribution: function () {
-		return this.options.attribution;
-	},
-
-	setOpacity: function (opacity) {
-		this.options.opacity = opacity;
-
-		this._setOpacity(opacity);
-
-		// stupid webkit hack to force redrawing of tiles
-		if (L.Browser.webkit) {
-			for (var i in this._tiles) {
-				if (this._tiles.hasOwnProperty(i)) {
-					this._tiles[i].style.webkitTransform += ' translate(0,0)';
-				}
-			}
-		}
-	},
-
-	_setOpacity: function (opacity) {
-		if (opacity < 1) {
-			L.DomUtil.setOpacity(this._container, opacity);
-		}
-	},
-
-	_initContainer: function () {
-		var tilePane = this._map.getPanes().tilePane,
-			first = tilePane.firstChild;
-
-		if (!this._container || tilePane.empty) {
-			this._container = L.DomUtil.create('div', 'leaflet-layer');
-
-			if (this._insertAtTheBottom && first) {
-				tilePane.insertBefore(this._container, first);
-			} else {
-				tilePane.appendChild(this._container);
-			}
-
-			this._setOpacity(this.options.opacity);
-		}
-	},
-
-	_resetCallback: function (e) {
-		this._reset(e.hard);
-	},
-
-	_reset: function (clearOldContainer) {
-		var key;
-		for (key in this._tiles) {
-			if (this._tiles.hasOwnProperty(key)) {
-				this.fire("tileunload", {tile: this._tiles[key]});
-			}
-		}
-		this._tiles = {};
-
-		if (this.options.reuseTiles) {
-			this._unusedTiles = [];
-		}
-
-		if (clearOldContainer && this._container) {
-			this._container.innerHTML = "";
-		}
-		this._initContainer();
-	},
-
-	_update: function () {
-		var bounds = this._map.getPixelBounds(),
-			tileSize = this.options.tileSize;
-
-		var nwTilePoint = new L.Point(
-				Math.floor(bounds.min.x / tileSize),
-				Math.floor(bounds.min.y / tileSize)),
-			seTilePoint = new L.Point(
-				Math.floor(bounds.max.x / tileSize),
-				Math.floor(bounds.max.y / tileSize)),
-			tileBounds = new L.Bounds(nwTilePoint, seTilePoint);
-
-		this._addTilesFromCenterOut(tileBounds);
-
-		if (this.options.unloadInvisibleTiles ||
-			this.options.reuseTiles) {
-			this._removeOtherTiles(tileBounds);
-		}
-	},
-
-	_addTilesFromCenterOut: function (bounds) {
-		var queue = [],
-			center = bounds.getCenter();
-
-		for (var j = bounds.min.y; j <= bounds.max.y; j++) {
-			for (var i = bounds.min.x; i <= bounds.max.x; i++) {
-				if ((i + ':' + j) in this._tiles) {
-					continue;
-				}
-				queue.push(new L.Point(i, j));
-			}
-		}
-
-		// load tiles in order of their distance to center
-		queue.sort(function (a, b) {
-			return a.distanceTo(center) - b.distanceTo(center);
-		});
-
-		var fragment = document.createDocumentFragment();
-
-		this._tilesToLoad = queue.length;
-		for (var k = 0, len = this._tilesToLoad; k < len; k++) {
-			this._addTile(queue[k], fragment);
-		}
-
-		this._container.appendChild(fragment);
-	},
-
-	_removeOtherTiles: function (bounds) {
-		var kArr, x, y, key, tile;
-
-		for (key in this._tiles) {
-			if (this._tiles.hasOwnProperty(key)) {
-				kArr = key.split(':');
-				x = parseInt(kArr[0], 10);
-				y = parseInt(kArr[1], 10);
-
-				// remove tile if it's out of bounds
-				if (x < bounds.min.x || x > bounds.max.x || y < bounds.min.y || y > bounds.max.y) {
-
-					tile = this._tiles[key];
-					this.fire("tileunload", {tile: tile, url: tile.src});
-
-					// evil, don't do this! crashes Android 3, produces load errors, doesn't solve memory leaks
-					// this._tiles[key].src = '';
-
-					if (tile.parentNode === this._container) {
-						this._container.removeChild(tile);
-					}
-					if (this.options.reuseTiles) {
-						this._unusedTiles.push(this._tiles[key]);
-					}
-					delete this._tiles[key];
-				}
-			}
-		}
-	},
-
-	_addTile: function (tilePoint, container) {
-		var tilePos = this._getTilePos(tilePoint),
-			zoom = this._map.getZoom(),
-			key = tilePoint.x + ':' + tilePoint.y,
-			tileLimit = Math.pow(2, this._getOffsetZoom(zoom));
-
-		// wrap tile coordinates
-		if (!this.options.continuousWorld) {
-			if (!this.options.noWrap) {
-				tilePoint.x = ((tilePoint.x % tileLimit) + tileLimit) % tileLimit;
-			} else if (tilePoint.x < 0 || tilePoint.x >= tileLimit) {
-				this._tilesToLoad--;
-				return;
-			}
-
-			if (tilePoint.y < 0 || tilePoint.y >= tileLimit) {
-				this._tilesToLoad--;
-				return;
-			}
-		}
-
-		// get unused tile - or create a new tile
-		var tile = this._getTile();
-		L.DomUtil.setPosition(tile, tilePos);
-
-		this._tiles[key] = tile;
-
-		if (this.options.scheme === 'tms') {
-			tilePoint.y = tileLimit - tilePoint.y - 1;
-		}
-
-		this._loadTile(tile, tilePoint, zoom);
-
-		container.appendChild(tile);
-	},
-	
-	_getOffsetZoom: function(zoom) {
-		if (this.options.zoomReverse) {
-			return (this.options.maxZoom - zoom) + this.options.zoomOffset;
-		} else {
-			return zoom + this.options.zoomOffset;
-		}
-	},
-
-	_getTilePos: function (tilePoint) {
-		var origin = this._map.getPixelOrigin(),
-			tileSize = this.options.tileSize;
-
-		return tilePoint.multiplyBy(tileSize).subtract(origin);
-	},
-
-	// image-specific code (override to implement e.g. Canvas or SVG tile layer)
-
-	getTileUrl: function (tilePoint, zoom) {
-		var subdomains = this.options.subdomains,
-			s = this.options.subdomains[(tilePoint.x + tilePoint.y) % subdomains.length];
-
-		return L.Util.template(this._url, L.Util.extend({
-			s: s,
-			z: this._getOffsetZoom(zoom),
-			x: tilePoint.x,
-			y: tilePoint.y
-		}, this._urlParams));
-	},
-
-	_createTileProto: function () {
-		this._tileImg = L.DomUtil.create('img', 'leaflet-tile');
-		this._tileImg.galleryimg = 'no';
-
-		var tileSize = this.options.tileSize;
-		this._tileImg.style.width = tileSize + 'px';
-		this._tileImg.style.height = tileSize + 'px';
-	},
-
-	_getTile: function () {
-		if (this.options.reuseTiles && this._unusedTiles.length > 0) {
-			var tile = this._unusedTiles.pop();
-			this._resetTile(tile);
-			return tile;
-		}
-		return this._createTile();
-	},
-
-	_resetTile: function (tile) {
-		// Override if data stored on a tile needs to be cleaned up before reuse
-	},
-
-	_createTile: function () {
-		var tile = this._tileImg.cloneNode(false);
-		tile.onselectstart = tile.onmousemove = L.Util.falseFn;
-		return tile;
-	},
-
-	_loadTile: function (tile, tilePoint, zoom) {
-		tile._layer = this;
-		tile.onload = this._tileOnLoad;
-		tile.onerror = this._tileOnError;
-		tile.src = this.getTileUrl(tilePoint, zoom);
-	},
-
-	_tileOnLoad: function (e) {
-		var layer = this._layer;
-
-		this.className += ' leaflet-tile-loaded';
-
-		layer.fire('tileload', {tile: this, url: this.src});
-
-		layer._tilesToLoad--;
-		if (!layer._tilesToLoad) {
-			layer.fire('load');
-		}
-	},
-
-	_tileOnError: function (e) {
-		var layer = this._layer;
-
-		layer.fire('tileerror', {tile: this, url: this.src});
-
-		var newUrl = layer.options.errorTileUrl;
-		if (newUrl) {
-			this.src = newUrl;
-		}
-	}
-});
+/*
+ * L.TileLayer is used for standard xyz-numbered tile layers.
+ */
+
+L.TileLayer = L.Class.extend({
+	includes: L.Mixin.Events,
+
+	options: {
+		minZoom: 0,
+		maxZoom: 18,
+		tileSize: 256,
+		subdomains: 'abc',
+		errorTileUrl: '',
+		attribution: '',
+		opacity: 1,
+		scheme: 'xyz',
+		continuousWorld: false,
+		noWrap: false,
+		zoomOffset: 0,
+		zoomReverse: false,
+
+		unloadInvisibleTiles: L.Browser.mobile,
+		updateWhenIdle: L.Browser.mobile
+	},
+
+	initialize: function (url, options, urlParams) {
+		L.Util.setOptions(this, options);
+
+		this._url = url;
+		this._urlParams = urlParams;
+
+		if (typeof this.options.subdomains === 'string') {
+			this.options.subdomains = this.options.subdomains.split('');
+		}
+	},
+
+	onAdd: function (map, insertAtTheBottom) {
+		this._map = map;
+		this._insertAtTheBottom = insertAtTheBottom;
+
+		// create a container div for tiles
+		this._initContainer();
+
+		// create an image to clone for tiles
+		this._createTileProto();
+
+		// set up events
+		map.on('viewreset', this._resetCallback, this);
+
+		if (this.options.updateWhenIdle) {
+			map.on('moveend', this._update, this);
+		} else {
+			this._limitedUpdate = L.Util.limitExecByInterval(this._update, 150, this);
+			map.on('move', this._limitedUpdate, this);
+		}
+
+		this._reset();
+		this._update();
+	},
+
+	onRemove: function (map) {
+		this._map.getPanes().tilePane.removeChild(this._container);
+		this._container = null;
+
+		this._map.off('viewreset', this._resetCallback, this);
+
+		if (this.options.updateWhenIdle) {
+			this._map.off('moveend', this._update, this);
+		} else {
+			this._map.off('move', this._limitedUpdate, this);
+		}
+	},
+
+	getAttribution: function () {
+		return this.options.attribution;
+	},
+
+	setOpacity: function (opacity) {
+		this.options.opacity = opacity;
+
+		this._setOpacity(opacity);
+
+		// stupid webkit hack to force redrawing of tiles
+		if (L.Browser.webkit) {
+			for (var i in this._tiles) {
+				if (this._tiles.hasOwnProperty(i)) {
+					this._tiles[i].style.webkitTransform += ' translate(0,0)';
+				}
+			}
+		}
+	},
+
+	_setOpacity: function (opacity) {
+		if (opacity < 1) {
+			L.DomUtil.setOpacity(this._container, opacity);
+		}
+	},
+
+	_initContainer: function () {
+		var tilePane = this._map.getPanes().tilePane,
+			first = tilePane.firstChild;
+
+		if (!this._container || tilePane.empty) {
+			this._container = L.DomUtil.create('div', 'leaflet-layer');
+
+			if (this._insertAtTheBottom && first) {
+				tilePane.insertBefore(this._container, first);
+			} else {
+				tilePane.appendChild(this._container);
+			}
+
+			this._setOpacity(this.options.opacity);
+		}
+	},
+
+	_resetCallback: function (e) {
+		this._reset(e.hard);
+	},
+
+	_reset: function (clearOldContainer) {
+		var key;
+		for (key in this._tiles) {
+			if (this._tiles.hasOwnProperty(key)) {
+				this.fire("tileunload", {tile: this._tiles[key]});
+			}
+		}
+		this._tiles = {};
+
+		if (this.options.reuseTiles) {
+			this._unusedTiles = [];
+		}
+
+		if (clearOldContainer && this._container) {
+			this._container.innerHTML = "";
+		}
+		this._initContainer();
+	},
+
+	_update: function () {
+		var bounds = this._map.getPixelBounds(),
+			tileSize = this.options.tileSize;
+
+		var nwTilePoint = new L.Point(
+				Math.floor(bounds.min.x / tileSize),
+				Math.floor(bounds.min.y / tileSize)),
+			seTilePoint = new L.Point(
+				Math.floor(bounds.max.x / tileSize),
+				Math.floor(bounds.max.y / tileSize)),
+			tileBounds = new L.Bounds(nwTilePoint, seTilePoint);
+
+		this._addTilesFromCenterOut(tileBounds);
+
+		if (this.options.unloadInvisibleTiles ||
+			this.options.reuseTiles) {
+			this._removeOtherTiles(tileBounds);
+		}
+	},
+
+	_addTilesFromCenterOut: function (bounds) {
+		var queue = [],
+			center = bounds.getCenter();
+
+		for (var j = bounds.min.y; j <= bounds.max.y; j++) {
+			for (var i = bounds.min.x; i <= bounds.max.x; i++) {
+				if ((i + ':' + j) in this._tiles) {
+					continue;
+				}
+				queue.push(new L.Point(i, j));
+			}
+		}
+
+		// load tiles in order of their distance to center
+		queue.sort(function (a, b) {
+			return a.distanceTo(center) - b.distanceTo(center);
+		});
+
+		var fragment = document.createDocumentFragment();
+
+		this._tilesToLoad = queue.length;
+		for (var k = 0, len = this._tilesToLoad; k < len; k++) {
+			this._addTile(queue[k], fragment);
+		}
+
+		this._container.appendChild(fragment);
+	},
+
+	_removeOtherTiles: function (bounds) {
+		var kArr, x, y, key, tile;
+
+		for (key in this._tiles) {
+			if (this._tiles.hasOwnProperty(key)) {
+				kArr = key.split(':');
+				x = parseInt(kArr[0], 10);
+				y = parseInt(kArr[1], 10);
+
+				// remove tile if it's out of bounds
+				if (x < bounds.min.x || x > bounds.max.x || y < bounds.min.y || y > bounds.max.y) {
+
+					tile = this._tiles[key];
+					this.fire("tileunload", {tile: tile, url: tile.src});
+
+					// evil, don't do this! crashes Android 3, produces load errors, doesn't solve memory leaks
+					// this._tiles[key].src = '';
+
+					if (tile.parentNode === this._container) {
+						this._container.removeChild(tile);
+					}
+					if (this.options.reuseTiles) {
+						this._unusedTiles.push(this._tiles[key]);
+					}
+					delete this._tiles[key];
+				}
+			}
+		}
+	},
+
+	_addTile: function (tilePoint, container) {
+		var tilePos = this._getTilePos(tilePoint),
+			zoom = this._map.getZoom(),
+			key = tilePoint.x + ':' + tilePoint.y,
+			tileLimit = Math.pow(2, this._getOffsetZoom(zoom));
+
+		// wrap tile coordinates
+		if (!this.options.continuousWorld) {
+			if (!this.options.noWrap) {
+				tilePoint.x = ((tilePoint.x % tileLimit) + tileLimit) % tileLimit;
+			} else if (tilePoint.x < 0 || tilePoint.x >= tileLimit) {
+				this._tilesToLoad--;
+				return;
+			}
+
+			if (tilePoint.y < 0 || tilePoint.y >= tileLimit) {
+				this._tilesToLoad--;
+				return;
+			}
+		}
+
+		// get unused tile - or create a new tile
+		var tile = this._getTile();
+		L.DomUtil.setPosition(tile, tilePos);
+
+		this._tiles[key] = tile;
+
+		if (this.options.scheme === 'tms') {
+			tilePoint.y = tileLimit - tilePoint.y - 1;
+		}
+
+		this._loadTile(tile, tilePoint, zoom);
+
+		container.appendChild(tile);
+	},
+
+	_getOffsetZoom: function(zoom) {
+		zoom = this.options.zoomReverse ? this.options.maxZoom - zoom : zoom;
+		return zoom + this.options.zoomOffset;
+	},
+
+	_getTilePos: function (tilePoint) {
+		var origin = this._map.getPixelOrigin(),
+			tileSize = this.options.tileSize;
+
+		return tilePoint.multiplyBy(tileSize).subtract(origin);
+	},
+
+	// image-specific code (override to implement e.g. Canvas or SVG tile layer)
+
+	getTileUrl: function (tilePoint, zoom) {
+		var subdomains = this.options.subdomains,
+			s = this.options.subdomains[(tilePoint.x + tilePoint.y) % subdomains.length];
+
+		return L.Util.template(this._url, L.Util.extend({
+			s: s,
+			z: this._getOffsetZoom(zoom),
+			x: tilePoint.x,
+			y: tilePoint.y
+		}, this._urlParams));
+	},
+
+	_createTileProto: function () {
+		this._tileImg = L.DomUtil.create('img', 'leaflet-tile');
+		this._tileImg.galleryimg = 'no';
+
+		var tileSize = this.options.tileSize;
+		this._tileImg.style.width = tileSize + 'px';
+		this._tileImg.style.height = tileSize + 'px';
+	},
+
+	_getTile: function () {
+		if (this.options.reuseTiles && this._unusedTiles.length > 0) {
+			var tile = this._unusedTiles.pop();
+			this._resetTile(tile);
+			return tile;
+		}
+		return this._createTile();
+	},
+
+	_resetTile: function (tile) {
+		// Override if data stored on a tile needs to be cleaned up before reuse
+	},
+
+	_createTile: function () {
+		var tile = this._tileImg.cloneNode(false);
+		tile.onselectstart = tile.onmousemove = L.Util.falseFn;
+		return tile;
+	},
+
+	_loadTile: function (tile, tilePoint, zoom) {
+		tile._layer = this;
+		tile.onload = this._tileOnLoad;
+		tile.onerror = this._tileOnError;
+		tile.src = this.getTileUrl(tilePoint, zoom);
+	},
+
+	_tileOnLoad: function (e) {
+		var layer = this._layer;
+
+		this.className += ' leaflet-tile-loaded';
+
+		layer.fire('tileload', {tile: this, url: this.src});
+
+		layer._tilesToLoad--;
+		if (!layer._tilesToLoad) {
+			layer.fire('load');
+		}
+	},
+
+	_tileOnError: function (e) {
+		var layer = this._layer;
+
+		layer.fire('tileerror', {tile: this, url: this.src});
+
+		var newUrl = layer.options.errorTileUrl;
+		if (newUrl) {
+			this.src = newUrl;
+		}
+	}
+});