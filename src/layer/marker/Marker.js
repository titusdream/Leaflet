/*
 * L.Marker is used to display clickable/draggable icons on the map.
 */

L.Marker = L.Class.extend({

	includes: L.Mixin.Events,

	options: {
		icon: new L.Icon.Default(),
		title: '',
		clickable: true,
		draggable: false,
		zIndexOffset: 0,
		opacity: 1
	},

	initialize: function (latlng, options) {
		L.Util.setOptions(this, options);
		this._latlng = L.latLng(latlng);
	},

	onAdd: function (map) {
		this._map = map;

		map.on('viewreset', this.update, this);

		this._initIcon();
		this.update();

		if (map.options.zoomAnimation && map.options.markerZoomAnimation) {
			map.on('zoomanim', this._animateZoom, this);
			this._icon.className += ' leaflet-zoom-animated';
			if (this._shadow) {
				this._shadow.className += ' leaflet-zoom-animated';
			}
		} else {
			this._icon.className += ' leaflet-zoom-hide';
			if (this._shadow) {
				this._shadow.className += ' leaflet-zoom-hide';
			}
		}
	},

	addTo: function (map) {
		map.addLayer(this);
		return this;
	},

	onRemove: function (map) {
		this._removeIcon();

		// TODO move to Marker.Popup.js
		if (this.closePopup) {
			this.closePopup();
		}

		map.off({
			'viewreset': this.update,
			'zoomanim': this._animateZoom
		}, this);

		this._map = null;
	},

	getLatLng: function () {
		return this._latlng;
	},

	setLatLng: function (latlng) {
		this._latlng = L.latLng(latlng);

		this.update();

		if (this._popup) {
			this._popup.setLatLng(latlng);
		}
	},

	setZIndexOffset: function (offset) {
		this.options.zIndexOffset = offset;
		this.update();
	},

	setIcon: function (icon) {
		if (this._map) {
			this._removeIcon();
		}

		this.options.icon = icon;

		if (this._map) {
			this._initIcon();
			this.update();
		}
	},

	update: function () {
		if (!this._icon) { return; }

		var pos = this._map.latLngToLayerPoint(this._latlng).round();
		this._setPos(pos);
	},

	_initIcon: function () {
		var options = this.options;

		if (!this._icon) {
			this._icon = options.icon.createIcon();

			if (options.title) {
				this._icon.title = options.title;
			}

			this._initInteraction();
			this._updateOpacity();
		}
		if (!this._shadow) {
			this._shadow = options.icon.createShadow();
		}

		var panes = this._map._panes;

		panes.markerPane.appendChild(this._icon);

		if (this._shadow) {
			panes.shadowPane.appendChild(this._shadow);
		}
	},

	_removeIcon: function () {
		var panes = this._map._panes;

		panes.markerPane.removeChild(this._icon);

		if (this._shadow) {
			panes.shadowPane.removeChild(this._shadow);
		}

		this._icon = this._shadow = null;
	},

	_setPos: function (pos) {
		L.DomUtil.setPosition(this._icon, pos);

		if (this._shadow) {
			L.DomUtil.setPosition(this._shadow, pos);
		}

		this._icon.style.zIndex = pos.y + this.options.zIndexOffset;
	},

	_animateZoom: function (opt) {
		var pos = this._map._latLngToNewLayerPoint(this._latlng, opt.zoom, opt.center);

		this._setPos(pos);
	},

	_initInteraction: function () {
		if (!this.options.clickable) {
			return;
		}

		var icon = this._icon,
			events = ['dblclick', 'mousedown', 'mouseover', 'mouseout'];

		icon.className += ' leaflet-clickable';
		L.DomEvent.on(icon, 'click', this._onMouseClick, this);

		for (var i = 0; i < events.length; i++) {
			L.DomEvent.on(icon, events[i], this._fireMouseEvent, this);
		}

		if (L.Handler.MarkerDrag) {
			this.dragging = new L.Handler.MarkerDrag(this);

			if (this.options.draggable) {
				this.dragging.enable();
			}
		}
	},

	_onMouseClick: function (e) {
		L.DomEvent.stopPropagation(e);
		if (this.dragging && this.dragging.moved()) { return; }
		if (this._map.dragging && this._map.dragging.moved()) { return; }
		this.fire(e.type, {
			originalEvent: e
		});
	},

	_fireMouseEvent: function (e) {
		this.fire(e.type, {
			originalEvent: e
		});
		if (e.type !== 'mousedown') {
			L.DomEvent.stopPropagation(e);
		}
	},

	setOpacity: function (opacity) {
		this.options.opacity = opacity;
		if (this._map) {
			this._updateOpacity();
		}
	},

	_updateOpacity: function (opacity) {
		L.DomUtil.setOpacity(this._icon, this.options.opacity);
	}
<<<<<<< HEAD
});
=======
});

L.marker = function (latlng, options) {
	return new L.Marker(latlng, options);
};

>>>>>>> a2619fcc
<|MERGE_RESOLUTION|>--- conflicted
+++ resolved
@@ -1,220 +1,215 @@
-/*
- * L.Marker is used to display clickable/draggable icons on the map.
- */
-
-L.Marker = L.Class.extend({
-
-	includes: L.Mixin.Events,
-
-	options: {
-		icon: new L.Icon.Default(),
-		title: '',
-		clickable: true,
-		draggable: false,
-		zIndexOffset: 0,
-		opacity: 1
-	},
-
-	initialize: function (latlng, options) {
-		L.Util.setOptions(this, options);
-		this._latlng = L.latLng(latlng);
-	},
-
-	onAdd: function (map) {
-		this._map = map;
-
-		map.on('viewreset', this.update, this);
-
-		this._initIcon();
-		this.update();
-
-		if (map.options.zoomAnimation && map.options.markerZoomAnimation) {
-			map.on('zoomanim', this._animateZoom, this);
-			this._icon.className += ' leaflet-zoom-animated';
-			if (this._shadow) {
-				this._shadow.className += ' leaflet-zoom-animated';
-			}
-		} else {
-			this._icon.className += ' leaflet-zoom-hide';
-			if (this._shadow) {
-				this._shadow.className += ' leaflet-zoom-hide';
-			}
-		}
-	},
-
-	addTo: function (map) {
-		map.addLayer(this);
-		return this;
-	},
-
-	onRemove: function (map) {
-		this._removeIcon();
-
-		// TODO move to Marker.Popup.js
-		if (this.closePopup) {
-			this.closePopup();
-		}
-
-		map.off({
-			'viewreset': this.update,
-			'zoomanim': this._animateZoom
-		}, this);
-
-		this._map = null;
-	},
-
-	getLatLng: function () {
-		return this._latlng;
-	},
-
-	setLatLng: function (latlng) {
-		this._latlng = L.latLng(latlng);
-
-		this.update();
-
-		if (this._popup) {
-			this._popup.setLatLng(latlng);
-		}
-	},
-
-	setZIndexOffset: function (offset) {
-		this.options.zIndexOffset = offset;
-		this.update();
-	},
-
-	setIcon: function (icon) {
-		if (this._map) {
-			this._removeIcon();
-		}
-
-		this.options.icon = icon;
-
-		if (this._map) {
-			this._initIcon();
-			this.update();
-		}
-	},
-
-	update: function () {
-		if (!this._icon) { return; }
-
-		var pos = this._map.latLngToLayerPoint(this._latlng).round();
-		this._setPos(pos);
-	},
-
-	_initIcon: function () {
-		var options = this.options;
-
-		if (!this._icon) {
-			this._icon = options.icon.createIcon();
-
-			if (options.title) {
-				this._icon.title = options.title;
-			}
-
-			this._initInteraction();
-			this._updateOpacity();
-		}
-		if (!this._shadow) {
-			this._shadow = options.icon.createShadow();
-		}
-
-		var panes = this._map._panes;
-
-		panes.markerPane.appendChild(this._icon);
-
-		if (this._shadow) {
-			panes.shadowPane.appendChild(this._shadow);
-		}
-	},
-
-	_removeIcon: function () {
-		var panes = this._map._panes;
-
-		panes.markerPane.removeChild(this._icon);
-
-		if (this._shadow) {
-			panes.shadowPane.removeChild(this._shadow);
-		}
-
-		this._icon = this._shadow = null;
-	},
-
-	_setPos: function (pos) {
-		L.DomUtil.setPosition(this._icon, pos);
-
-		if (this._shadow) {
-			L.DomUtil.setPosition(this._shadow, pos);
-		}
-
-		this._icon.style.zIndex = pos.y + this.options.zIndexOffset;
-	},
-
-	_animateZoom: function (opt) {
-		var pos = this._map._latLngToNewLayerPoint(this._latlng, opt.zoom, opt.center);
-
-		this._setPos(pos);
-	},
-
-	_initInteraction: function () {
-		if (!this.options.clickable) {
-			return;
-		}
-
-		var icon = this._icon,
-			events = ['dblclick', 'mousedown', 'mouseover', 'mouseout'];
-
-		icon.className += ' leaflet-clickable';
-		L.DomEvent.on(icon, 'click', this._onMouseClick, this);
-
-		for (var i = 0; i < events.length; i++) {
-			L.DomEvent.on(icon, events[i], this._fireMouseEvent, this);
-		}
-
-		if (L.Handler.MarkerDrag) {
-			this.dragging = new L.Handler.MarkerDrag(this);
-
-			if (this.options.draggable) {
-				this.dragging.enable();
-			}
-		}
-	},
-
-	_onMouseClick: function (e) {
-		L.DomEvent.stopPropagation(e);
-		if (this.dragging && this.dragging.moved()) { return; }
-		if (this._map.dragging && this._map.dragging.moved()) { return; }
-		this.fire(e.type, {
-			originalEvent: e
-		});
-	},
-
-	_fireMouseEvent: function (e) {
-		this.fire(e.type, {
-			originalEvent: e
-		});
-		if (e.type !== 'mousedown') {
-			L.DomEvent.stopPropagation(e);
-		}
-	},
-
-	setOpacity: function (opacity) {
-		this.options.opacity = opacity;
-		if (this._map) {
-			this._updateOpacity();
-		}
-	},
-
-	_updateOpacity: function (opacity) {
-		L.DomUtil.setOpacity(this._icon, this.options.opacity);
-	}
-<<<<<<< HEAD
-});
-=======
-});
-
-L.marker = function (latlng, options) {
-	return new L.Marker(latlng, options);
-};
-
->>>>>>> a2619fcc
+/*
+ * L.Marker is used to display clickable/draggable icons on the map.
+ */
+
+L.Marker = L.Class.extend({
+
+	includes: L.Mixin.Events,
+
+	options: {
+		icon: new L.Icon.Default(),
+		title: '',
+		clickable: true,
+		draggable: false,
+		zIndexOffset: 0,
+		opacity: 1
+	},
+
+	initialize: function (latlng, options) {
+		L.Util.setOptions(this, options);
+		this._latlng = L.latLng(latlng);
+	},
+
+	onAdd: function (map) {
+		this._map = map;
+
+		map.on('viewreset', this.update, this);
+
+		this._initIcon();
+		this.update();
+
+		if (map.options.zoomAnimation && map.options.markerZoomAnimation) {
+			map.on('zoomanim', this._animateZoom, this);
+			this._icon.className += ' leaflet-zoom-animated';
+			if (this._shadow) {
+				this._shadow.className += ' leaflet-zoom-animated';
+			}
+		} else {
+			this._icon.className += ' leaflet-zoom-hide';
+			if (this._shadow) {
+				this._shadow.className += ' leaflet-zoom-hide';
+			}
+		}
+	},
+
+	addTo: function (map) {
+		map.addLayer(this);
+		return this;
+	},
+
+	onRemove: function (map) {
+		this._removeIcon();
+
+		// TODO move to Marker.Popup.js
+		if (this.closePopup) {
+			this.closePopup();
+		}
+
+		map.off({
+			'viewreset': this.update,
+			'zoomanim': this._animateZoom
+		}, this);
+
+		this._map = null;
+	},
+
+	getLatLng: function () {
+		return this._latlng;
+	},
+
+	setLatLng: function (latlng) {
+		this._latlng = L.latLng(latlng);
+
+		this.update();
+
+		if (this._popup) {
+			this._popup.setLatLng(latlng);
+		}
+	},
+
+	setZIndexOffset: function (offset) {
+		this.options.zIndexOffset = offset;
+		this.update();
+	},
+
+	setIcon: function (icon) {
+		if (this._map) {
+			this._removeIcon();
+		}
+
+		this.options.icon = icon;
+
+		if (this._map) {
+			this._initIcon();
+			this.update();
+		}
+	},
+
+	update: function () {
+		if (!this._icon) { return; }
+
+		var pos = this._map.latLngToLayerPoint(this._latlng).round();
+		this._setPos(pos);
+	},
+
+	_initIcon: function () {
+		var options = this.options;
+
+		if (!this._icon) {
+			this._icon = options.icon.createIcon();
+
+			if (options.title) {
+				this._icon.title = options.title;
+			}
+
+			this._initInteraction();
+			this._updateOpacity();
+		}
+		if (!this._shadow) {
+			this._shadow = options.icon.createShadow();
+		}
+
+		var panes = this._map._panes;
+
+		panes.markerPane.appendChild(this._icon);
+
+		if (this._shadow) {
+			panes.shadowPane.appendChild(this._shadow);
+		}
+	},
+
+	_removeIcon: function () {
+		var panes = this._map._panes;
+
+		panes.markerPane.removeChild(this._icon);
+
+		if (this._shadow) {
+			panes.shadowPane.removeChild(this._shadow);
+		}
+
+		this._icon = this._shadow = null;
+	},
+
+	_setPos: function (pos) {
+		L.DomUtil.setPosition(this._icon, pos);
+
+		if (this._shadow) {
+			L.DomUtil.setPosition(this._shadow, pos);
+		}
+
+		this._icon.style.zIndex = pos.y + this.options.zIndexOffset;
+	},
+
+	_animateZoom: function (opt) {
+		var pos = this._map._latLngToNewLayerPoint(this._latlng, opt.zoom, opt.center);
+
+		this._setPos(pos);
+	},
+
+	_initInteraction: function () {
+		if (!this.options.clickable) {
+			return;
+		}
+
+		var icon = this._icon,
+			events = ['dblclick', 'mousedown', 'mouseover', 'mouseout'];
+
+		icon.className += ' leaflet-clickable';
+		L.DomEvent.on(icon, 'click', this._onMouseClick, this);
+
+		for (var i = 0; i < events.length; i++) {
+			L.DomEvent.on(icon, events[i], this._fireMouseEvent, this);
+		}
+
+		if (L.Handler.MarkerDrag) {
+			this.dragging = new L.Handler.MarkerDrag(this);
+
+			if (this.options.draggable) {
+				this.dragging.enable();
+			}
+		}
+	},
+
+	_onMouseClick: function (e) {
+		L.DomEvent.stopPropagation(e);
+		if (this.dragging && this.dragging.moved()) { return; }
+		if (this._map.dragging && this._map.dragging.moved()) { return; }
+		this.fire(e.type, {
+			originalEvent: e
+		});
+	},
+
+	_fireMouseEvent: function (e) {
+		this.fire(e.type, {
+			originalEvent: e
+		});
+		if (e.type !== 'mousedown') {
+			L.DomEvent.stopPropagation(e);
+		}
+	},
+
+	setOpacity: function (opacity) {
+		this.options.opacity = opacity;
+		if (this._map) {
+			this._updateOpacity();
+		}
+	},
+
+	_updateOpacity: function (opacity) {
+		L.DomUtil.setOpacity(this._icon, this.options.opacity);
+	}
+});
+
+L.marker = function (latlng, options) {
+	return new L.Marker(latlng, options);
+};