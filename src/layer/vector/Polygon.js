/*
 * L.Polygon is used to display polygons on a map.
 */

L.Polygon = L.Polyline.extend({
	options: {
		fill: true
	},

	initialize: function (latlngs, options) {
		L.Polyline.prototype.initialize.call(this, latlngs, options);
<<<<<<< HEAD

		if (latlngs && L.Util.isArray(latlngs[0]) && (typeof latlngs[0][0] !== 'number')) {
=======

		if (latlngs[0].equals(latlngs[latlngs.length-1])) {
			latlngs.pop();
		}
		
		if (latlngs && (latlngs[0] instanceof Array) && (typeof latlngs[0][0] !== 'number')) {
>>>>>>> 7a6f2c2e
			this._latlngs = this._convertLatLngs(latlngs[0]);
			this._holes = latlngs.slice(1);
		}
	},

	projectLatlngs: function () {
		L.Polyline.prototype.projectLatlngs.call(this);

		// project polygon holes points
		// TODO move this logic to Polyline to get rid of duplication
		this._holePoints = [];

		if (!this._holes) { return; }

		var i, j, len, len2;

		for (i = 0, len = this._holes.length; i < len; i++) {
			this._holePoints[i] = [];

			for (j = 0, len2 = this._holes[i].length; j < len2; j++) {
				this._holePoints[i][j] = this._map.latLngToLayerPoint(this._holes[i][j]);
			}
		}
	},

	_clipPoints: function () {
		var points = this._originalPoints,
		    newParts = [];

		this._parts = [points].concat(this._holePoints);

		if (this.options.noClip) { return; }

		for (var i = 0, len = this._parts.length; i < len; i++) {
			var clipped = L.PolyUtil.clipPolygon(this._parts[i], this._map._pathViewport);
			if (clipped.length) {
				newParts.push(clipped);
			}
		}

		this._parts = newParts;
	},

	_getPathPartStr: function (points) {
		var str = L.Polyline.prototype._getPathPartStr.call(this, points);
		return str + (L.Browser.svg ? 'z' : 'x');
	}
});

L.polygon = function (latlngs, options) {
	return new L.Polygon(latlngs, options);
};
<|MERGE_RESOLUTION|>--- conflicted
+++ resolved
@@ -1,74 +1,72 @@
-/*
- * L.Polygon is used to display polygons on a map.
- */
-
-L.Polygon = L.Polyline.extend({
-	options: {
-		fill: true
-	},
-
-	initialize: function (latlngs, options) {
-		L.Polyline.prototype.initialize.call(this, latlngs, options);
-<<<<<<< HEAD
-
-		if (latlngs && L.Util.isArray(latlngs[0]) && (typeof latlngs[0][0] !== 'number')) {
-=======
-
-		if (latlngs[0].equals(latlngs[latlngs.length-1])) {
-			latlngs.pop();
-		}
-		
-		if (latlngs && (latlngs[0] instanceof Array) && (typeof latlngs[0][0] !== 'number')) {
->>>>>>> 7a6f2c2e
-			this._latlngs = this._convertLatLngs(latlngs[0]);
-			this._holes = latlngs.slice(1);
-		}
-	},
-
-	projectLatlngs: function () {
-		L.Polyline.prototype.projectLatlngs.call(this);
-
-		// project polygon holes points
-		// TODO move this logic to Polyline to get rid of duplication
-		this._holePoints = [];
-
-		if (!this._holes) { return; }
-
-		var i, j, len, len2;
-
-		for (i = 0, len = this._holes.length; i < len; i++) {
-			this._holePoints[i] = [];
-
-			for (j = 0, len2 = this._holes[i].length; j < len2; j++) {
-				this._holePoints[i][j] = this._map.latLngToLayerPoint(this._holes[i][j]);
-			}
-		}
-	},
-
-	_clipPoints: function () {
-		var points = this._originalPoints,
-		    newParts = [];
-
-		this._parts = [points].concat(this._holePoints);
-
-		if (this.options.noClip) { return; }
-
-		for (var i = 0, len = this._parts.length; i < len; i++) {
-			var clipped = L.PolyUtil.clipPolygon(this._parts[i], this._map._pathViewport);
-			if (clipped.length) {
-				newParts.push(clipped);
-			}
-		}
-
-		this._parts = newParts;
-	},
-
-	_getPathPartStr: function (points) {
-		var str = L.Polyline.prototype._getPathPartStr.call(this, points);
-		return str + (L.Browser.svg ? 'z' : 'x');
-	}
-});
-
-L.polygon = function (latlngs, options) {
-	return new L.Polygon(latlngs, options);
-};
+/*
+ * L.Polygon is used to display polygons on a map.
+ */
+
+L.Polygon = L.Polyline.extend({
+	options: {
+		fill: true
+	},
+
+	initialize: function (latlngs, options) {
+		L.Polyline.prototype.initialize.call(this, latlngs, options);
+
+		if (latlngs && L.Util.isArray(latlngs[0]) && (typeof latlngs[0][0] !== 'number')) {
+			this._latlngs = this._convertLatLngs(latlngs[0]);
+			this._holes = latlngs.slice(1);
+		}
+
+		// filter out last point if its equal to the first one
+		latlngs = this._latlngs;
+
+		if (latlngs[0].equals(latlngs[latlngs.length - 1])) {
+			latlngs.pop();
+		}
+	},
+
+	projectLatlngs: function () {
+		L.Polyline.prototype.projectLatlngs.call(this);
+
+		// project polygon holes points
+		// TODO move this logic to Polyline to get rid of duplication
+		this._holePoints = [];
+
+		if (!this._holes) { return; }
+
+		var i, j, len, len2;
+
+		for (i = 0, len = this._holes.length; i < len; i++) {
+			this._holePoints[i] = [];
+
+			for (j = 0, len2 = this._holes[i].length; j < len2; j++) {
+				this._holePoints[i][j] = this._map.latLngToLayerPoint(this._holes[i][j]);
+			}
+		}
+	},
+
+	_clipPoints: function () {
+		var points = this._originalPoints,
+		    newParts = [];
+
+		this._parts = [points].concat(this._holePoints);
+
+		if (this.options.noClip) { return; }
+
+		for (var i = 0, len = this._parts.length; i < len; i++) {
+			var clipped = L.PolyUtil.clipPolygon(this._parts[i], this._map._pathViewport);
+			if (clipped.length) {
+				newParts.push(clipped);
+			}
+		}
+
+		this._parts = newParts;
+	},
+
+	_getPathPartStr: function (points) {
+		var str = L.Polyline.prototype._getPathPartStr.call(this, points);
+		return str + (L.Browser.svg ? 'z' : 'x');
+	}
+});
+
+L.polygon = function (latlngs, options) {
+	return new L.Polygon(latlngs, options);
+};