
import {Control} from './Control';
import * as Util from '../core/Util';
import * as Browser from '../core/Browser';
import * as DomEvent from '../dom/DomEvent';
import * as DomUtil from '../dom/DomUtil';

/*
 * @class Control.Layers
 * @aka L.Control.Layers
 * @inherits Control
 *
 * The layers control gives users the ability to switch between different base layers and switch overlays on/off (check out the [detailed example](http://leafletjs.com/examples/layers-control.html)). Extends `Control`.
 *
 * @example
 *
 * ```js
 * var baseLayers = {
 * 	"Mapbox": mapbox,
 * 	"OpenStreetMap": osm
 * };
 *
 * var overlays = {
 * 	"Marker": marker,
 * 	"Roads": roadsLayer
 * };
 *
 * L.control.layers(baseLayers, overlays).addTo(map);
 * ```
 *
 * The `baseLayers` and `overlays` parameters are object literals with layer names as keys and `Layer` objects as values:
 *
 * ```js
 * {
 *     "<someName1>": layer1,
 *     "<someName2>": layer2
 * }
 * ```
 *
 * The layer names can contain HTML, which allows you to add additional styling to the items:
 *
 * ```js
 * {"<img src='my-layer-icon' /> <span class='my-layer-item'>My Layer</span>": myLayer}
 * ```
 */

export var Layers = Control.extend({
	// @section
	// @aka Control.Layers options
	options: {
		// @option collapsed: Boolean = true
		// If `true`, the control will be collapsed into an icon and expanded on mouse hover or touch.
		collapsed: true,
		position: 'topright',

		// @option autoZIndex: Boolean = true
		// If `true`, the control will assign zIndexes in increasing order to all of its layers so that the order is preserved when switching them on/off.
		autoZIndex: true,

		// @option hideSingleBase: Boolean = false
		// If `true`, the base layers in the control will be hidden when there is only one.
		hideSingleBase: false,

		// @option sortLayers: Boolean = false
		// Whether to sort the layers. When `false`, layers will keep the order
		// in which they were added to the control.
		sortLayers: false,

		// @option sortFunction: Function = *
		// A [compare function](https://developer.mozilla.org/docs/Web/JavaScript/Reference/Global_Objects/Array/sort)
		// that will be used for sorting the layers, when `sortLayers` is `true`.
		// The function receives both the `L.Layer` instances and their names, as in
		// `sortFunction(layerA, layerB, nameA, nameB)`.
		// By default, it sorts layers alphabetically by their name.
		sortFunction: function (layerA, layerB, nameA, nameB) {
			return nameA < nameB ? -1 : (nameB < nameA ? 1 : 0);
		}
	},

	initialize: function (baseLayers, overlays, options) {
		Util.setOptions(this, options);

		this._layers = [];
		this._lastZIndex = 0;
		this._handlingClick = false;

		for (var i in baseLayers) {
			this._addLayer(baseLayers[i], i);
		}

		for (i in overlays) {
			this._addLayer(overlays[i], i, true);
		}
	},

	onAdd: function (map) {
		this._initLayout();
		this._update();

		this._map = map;
		map.on('zoomend', this._checkDisabledLayers, this);

		return this._container;
	},

	onRemove: function () {
		this._map.off('zoomend', this._checkDisabledLayers, this);

		for (var i = 0; i < this._layers.length; i++) {
			this._layers[i].layer.off('add remove', this._onLayerChange, this);
		}
	},

	// @method addBaseLayer(layer: Layer, name: String): this
	// Adds a base layer (radio button entry) with the given name to the control.
	addBaseLayer: function (layer, name) {
		this._addLayer(layer, name);
		return (this._map) ? this._update() : this;
	},

	// @method addOverlay(layer: Layer, name: String): this
	// Adds an overlay (checkbox entry) with the given name to the control.
	addOverlay: function (layer, name) {
		this._addLayer(layer, name, true);
		return (this._map) ? this._update() : this;
	},

	// @method removeLayer(layer: Layer): this
	// Remove the given layer from the control.
	removeLayer: function (layer) {
		layer.off('add remove', this._onLayerChange, this);

		var obj = this._getLayer(Util.stamp(layer));
		if (obj) {
			this._layers.splice(this._layers.indexOf(obj), 1);
		}
		return (this._map) ? this._update() : this;
	},

	// @method expand(): this
	// Expand the control container if collapsed.
	expand: function () {
		DomUtil.addClass(this._container, 'leaflet-control-layers-expanded');
		this._form.style.height = null;
		var acceptableHeight = this._map.getSize().y - (this._container.offsetTop + 50);
		if (acceptableHeight < this._form.clientHeight) {
			DomUtil.addClass(this._form, 'leaflet-control-layers-scrollbar');
			this._form.style.height = acceptableHeight + 'px';
		} else {
			DomUtil.removeClass(this._form, 'leaflet-control-layers-scrollbar');
		}
		this._checkDisabledLayers();
		return this;
	},

	// @method collapse(): this
	// Collapse the control container if expanded.
	collapse: function () {
		DomUtil.removeClass(this._container, 'leaflet-control-layers-expanded');
		return this;
	},

	_initLayout: function () {
		var className = 'leaflet-control-layers',
		    container = this._container = DomUtil.create('div', className),
		    collapsed = this.options.collapsed;

		// makes this work on IE touch devices by stopping it from firing a mouseout event when the touch is released
		container.setAttribute('aria-haspopup', true);

<<<<<<< HEAD
		L.DomEvent.disableClickPropagation(container);
		if ((L.Browser.chrome && L.Browser.pointer) || !L.Browser.touch) {
			L.DomEvent.disableScrollPropagation(container);
=======
		DomEvent.disableClickPropagation(container);
		if (!Browser.touch) {
			DomEvent.disableScrollPropagation(container);
>>>>>>> 49213551
		}

		var form = this._form = DomUtil.create('form', className + '-list');

		if (collapsed) {
			this._map.on('click', this.collapse, this);

			if (!Browser.android) {
				DomEvent.on(container, {
					mouseenter: this.expand,
					mouseleave: this.collapse
				}, this);
			}
		}

		var link = this._layersLink = DomUtil.create('a', className + '-toggle', container);
		link.href = '#';
		link.title = 'Layers';

		if (Browser.touch) {
			DomEvent.on(link, 'click', DomEvent.stop);
			DomEvent.on(link, 'click', this.expand, this);
		} else {
			DomEvent.on(link, 'focus', this.expand, this);
		}

		// work around for Firefox Android issue https://github.com/Leaflet/Leaflet/issues/2033
		DomEvent.on(form, 'click', function () {
			setTimeout(Util.bind(this._onInputClick, this), 0);
		}, this);

		// TODO keyboard accessibility

		if (!collapsed) {
			this.expand();
		}

		this._baseLayersList = DomUtil.create('div', className + '-base', form);
		this._separator = DomUtil.create('div', className + '-separator', form);
		this._overlaysList = DomUtil.create('div', className + '-overlays', form);

		container.appendChild(form);
	},

	_getLayer: function (id) {
		for (var i = 0; i < this._layers.length; i++) {

			if (this._layers[i] && Util.stamp(this._layers[i].layer) === id) {
				return this._layers[i];
			}
		}
	},

	_addLayer: function (layer, name, overlay) {
		layer.on('add remove', this._onLayerChange, this);

		this._layers.push({
			layer: layer,
			name: name,
			overlay: overlay
		});

		if (this.options.sortLayers) {
			this._layers.sort(L.bind(function (a, b) {
				return this.options.sortFunction(a.layer, b.layer, a.name, b.name);
			}, this));
		}

		if (this.options.autoZIndex && layer.setZIndex) {
			this._lastZIndex++;
			layer.setZIndex(this._lastZIndex);
		}
	},

	_update: function () {
		if (!this._container) { return this; }

		DomUtil.empty(this._baseLayersList);
		DomUtil.empty(this._overlaysList);

		var baseLayersPresent, overlaysPresent, i, obj, baseLayersCount = 0;

		for (i = 0; i < this._layers.length; i++) {
			obj = this._layers[i];
			this._addItem(obj);
			overlaysPresent = overlaysPresent || obj.overlay;
			baseLayersPresent = baseLayersPresent || !obj.overlay;
			baseLayersCount += !obj.overlay ? 1 : 0;
		}

		// Hide base layers section if there's only one layer.
		if (this.options.hideSingleBase) {
			baseLayersPresent = baseLayersPresent && baseLayersCount > 1;
			this._baseLayersList.style.display = baseLayersPresent ? '' : 'none';
		}

		this._separator.style.display = overlaysPresent && baseLayersPresent ? '' : 'none';

		return this;
	},

	_onLayerChange: function (e) {
		if (!this._handlingClick) {
			this._update();
		}

		var obj = this._getLayer(Util.stamp(e.target));

		// @namespace Map
		// @section Layer events
		// @event baselayerchange: LayersControlEvent
		// Fired when the base layer is changed through the [layer control](#control-layers).
		// @event overlayadd: LayersControlEvent
		// Fired when an overlay is selected through the [layer control](#control-layers).
		// @event overlayremove: LayersControlEvent
		// Fired when an overlay is deselected through the [layer control](#control-layers).
		// @namespace Control.Layers
		var type = obj.overlay ?
			(e.type === 'add' ? 'overlayadd' : 'overlayremove') :
			(e.type === 'add' ? 'baselayerchange' : null);

		if (type) {
			this._map.fire(type, obj);
		}
	},

	// IE7 bugs out if you create a radio dynamically, so you have to do it this hacky way (see http://bit.ly/PqYLBe)
	_createRadioElement: function (name, checked) {

		var radioHtml = '<input type="radio" class="leaflet-control-layers-selector" name="' +
				name + '"' + (checked ? ' checked="checked"' : '') + '/>';

		var radioFragment = document.createElement('div');
		radioFragment.innerHTML = radioHtml;

		return radioFragment.firstChild;
	},

	_addItem: function (obj) {
		var label = document.createElement('label'),
		    checked = this._map.hasLayer(obj.layer),
		    input;

		if (obj.overlay) {
			input = document.createElement('input');
			input.type = 'checkbox';
			input.className = 'leaflet-control-layers-selector';
			input.defaultChecked = checked;
		} else {
			input = this._createRadioElement('leaflet-base-layers', checked);
		}

		input.layerId = Util.stamp(obj.layer);

		DomEvent.on(input, 'click', this._onInputClick, this);

		var name = document.createElement('span');
		name.innerHTML = ' ' + obj.name;

		// Helps from preventing layer control flicker when checkboxes are disabled
		// https://github.com/Leaflet/Leaflet/issues/2771
		var holder = document.createElement('div');

		label.appendChild(holder);
		holder.appendChild(input);
		holder.appendChild(name);

		var container = obj.overlay ? this._overlaysList : this._baseLayersList;
		container.appendChild(label);

		this._checkDisabledLayers();
		return label;
	},

	_onInputClick: function () {
		var inputs = this._form.getElementsByTagName('input'),
		    input, layer, hasLayer;
		var addedLayers = [],
		    removedLayers = [];

		this._handlingClick = true;

		for (var i = inputs.length - 1; i >= 0; i--) {
			input = inputs[i];
			layer = this._getLayer(input.layerId).layer;
			hasLayer = this._map.hasLayer(layer);

			if (input.checked && !hasLayer) {
				addedLayers.push(layer);

			} else if (!input.checked && hasLayer) {
				removedLayers.push(layer);
			}
		}

		// Bugfix issue 2318: Should remove all old layers before readding new ones
		for (i = 0; i < removedLayers.length; i++) {
			this._map.removeLayer(removedLayers[i]);
		}
		for (i = 0; i < addedLayers.length; i++) {
			this._map.addLayer(addedLayers[i]);
		}

		this._handlingClick = false;

		this._refocusOnMap();
	},

	_checkDisabledLayers: function () {
		var inputs = this._form.getElementsByTagName('input'),
		    input,
		    layer,
		    zoom = this._map.getZoom();

		for (var i = inputs.length - 1; i >= 0; i--) {
			input = inputs[i];
			layer = this._getLayer(input.layerId).layer;
			input.disabled = (layer.options.minZoom !== undefined && zoom < layer.options.minZoom) ||
			                 (layer.options.maxZoom !== undefined && zoom > layer.options.maxZoom);

		}
	},

	_expand: function () {
		// Backward compatibility, remove me in 1.1.
		return this.expand();
	},

	_collapse: function () {
		// Backward compatibility, remove me in 1.1.
		return this.collapse();
	}

});


// @factory L.control.layers(baselayers?: Object, overlays?: Object, options?: Control.Layers options)
// Creates an attribution control with the given layers. Base layers will be switched with radio buttons, while overlays will be switched with checkboxes. Note that all base layers should be passed in the base layers object, but only one should be added to the map during map instantiation.
export var layers = function (baseLayers, overlays, options) {
	return new Layers(baseLayers, overlays, options);
};
<|MERGE_RESOLUTION|>--- conflicted
+++ resolved
@@ -1,420 +1,412 @@
-
-import {Control} from './Control';
-import * as Util from '../core/Util';
-import * as Browser from '../core/Browser';
-import * as DomEvent from '../dom/DomEvent';
-import * as DomUtil from '../dom/DomUtil';
-
-/*
- * @class Control.Layers
- * @aka L.Control.Layers
- * @inherits Control
- *
- * The layers control gives users the ability to switch between different base layers and switch overlays on/off (check out the [detailed example](http://leafletjs.com/examples/layers-control.html)). Extends `Control`.
- *
- * @example
- *
- * ```js
- * var baseLayers = {
- * 	"Mapbox": mapbox,
- * 	"OpenStreetMap": osm
- * };
- *
- * var overlays = {
- * 	"Marker": marker,
- * 	"Roads": roadsLayer
- * };
- *
- * L.control.layers(baseLayers, overlays).addTo(map);
- * ```
- *
- * The `baseLayers` and `overlays` parameters are object literals with layer names as keys and `Layer` objects as values:
- *
- * ```js
- * {
- *     "<someName1>": layer1,
- *     "<someName2>": layer2
- * }
- * ```
- *
- * The layer names can contain HTML, which allows you to add additional styling to the items:
- *
- * ```js
- * {"<img src='my-layer-icon' /> <span class='my-layer-item'>My Layer</span>": myLayer}
- * ```
- */
-
-export var Layers = Control.extend({
-	// @section
-	// @aka Control.Layers options
-	options: {
-		// @option collapsed: Boolean = true
-		// If `true`, the control will be collapsed into an icon and expanded on mouse hover or touch.
-		collapsed: true,
-		position: 'topright',
-
-		// @option autoZIndex: Boolean = true
-		// If `true`, the control will assign zIndexes in increasing order to all of its layers so that the order is preserved when switching them on/off.
-		autoZIndex: true,
-
-		// @option hideSingleBase: Boolean = false
-		// If `true`, the base layers in the control will be hidden when there is only one.
-		hideSingleBase: false,
-
-		// @option sortLayers: Boolean = false
-		// Whether to sort the layers. When `false`, layers will keep the order
-		// in which they were added to the control.
-		sortLayers: false,
-
-		// @option sortFunction: Function = *
-		// A [compare function](https://developer.mozilla.org/docs/Web/JavaScript/Reference/Global_Objects/Array/sort)
-		// that will be used for sorting the layers, when `sortLayers` is `true`.
-		// The function receives both the `L.Layer` instances and their names, as in
-		// `sortFunction(layerA, layerB, nameA, nameB)`.
-		// By default, it sorts layers alphabetically by their name.
-		sortFunction: function (layerA, layerB, nameA, nameB) {
-			return nameA < nameB ? -1 : (nameB < nameA ? 1 : 0);
-		}
-	},
-
-	initialize: function (baseLayers, overlays, options) {
-		Util.setOptions(this, options);
-
-		this._layers = [];
-		this._lastZIndex = 0;
-		this._handlingClick = false;
-
-		for (var i in baseLayers) {
-			this._addLayer(baseLayers[i], i);
-		}
-
-		for (i in overlays) {
-			this._addLayer(overlays[i], i, true);
-		}
-	},
-
-	onAdd: function (map) {
-		this._initLayout();
-		this._update();
-
-		this._map = map;
-		map.on('zoomend', this._checkDisabledLayers, this);
-
-		return this._container;
-	},
-
-	onRemove: function () {
-		this._map.off('zoomend', this._checkDisabledLayers, this);
-
-		for (var i = 0; i < this._layers.length; i++) {
-			this._layers[i].layer.off('add remove', this._onLayerChange, this);
-		}
-	},
-
-	// @method addBaseLayer(layer: Layer, name: String): this
-	// Adds a base layer (radio button entry) with the given name to the control.
-	addBaseLayer: function (layer, name) {
-		this._addLayer(layer, name);
-		return (this._map) ? this._update() : this;
-	},
-
-	// @method addOverlay(layer: Layer, name: String): this
-	// Adds an overlay (checkbox entry) with the given name to the control.
-	addOverlay: function (layer, name) {
-		this._addLayer(layer, name, true);
-		return (this._map) ? this._update() : this;
-	},
-
-	// @method removeLayer(layer: Layer): this
-	// Remove the given layer from the control.
-	removeLayer: function (layer) {
-		layer.off('add remove', this._onLayerChange, this);
-
-		var obj = this._getLayer(Util.stamp(layer));
-		if (obj) {
-			this._layers.splice(this._layers.indexOf(obj), 1);
-		}
-		return (this._map) ? this._update() : this;
-	},
-
-	// @method expand(): this
-	// Expand the control container if collapsed.
-	expand: function () {
-		DomUtil.addClass(this._container, 'leaflet-control-layers-expanded');
-		this._form.style.height = null;
-		var acceptableHeight = this._map.getSize().y - (this._container.offsetTop + 50);
-		if (acceptableHeight < this._form.clientHeight) {
-			DomUtil.addClass(this._form, 'leaflet-control-layers-scrollbar');
-			this._form.style.height = acceptableHeight + 'px';
-		} else {
-			DomUtil.removeClass(this._form, 'leaflet-control-layers-scrollbar');
-		}
-		this._checkDisabledLayers();
-		return this;
-	},
-
-	// @method collapse(): this
-	// Collapse the control container if expanded.
-	collapse: function () {
-		DomUtil.removeClass(this._container, 'leaflet-control-layers-expanded');
-		return this;
-	},
-
-	_initLayout: function () {
-		var className = 'leaflet-control-layers',
-		    container = this._container = DomUtil.create('div', className),
-		    collapsed = this.options.collapsed;
-
-		// makes this work on IE touch devices by stopping it from firing a mouseout event when the touch is released
-		container.setAttribute('aria-haspopup', true);
-
-<<<<<<< HEAD
-		L.DomEvent.disableClickPropagation(container);
-		if ((L.Browser.chrome && L.Browser.pointer) || !L.Browser.touch) {
-			L.DomEvent.disableScrollPropagation(container);
-=======
-		DomEvent.disableClickPropagation(container);
-		if (!Browser.touch) {
-			DomEvent.disableScrollPropagation(container);
->>>>>>> 49213551
-		}
-
-		var form = this._form = DomUtil.create('form', className + '-list');
-
-		if (collapsed) {
-			this._map.on('click', this.collapse, this);
-
-			if (!Browser.android) {
-				DomEvent.on(container, {
-					mouseenter: this.expand,
-					mouseleave: this.collapse
-				}, this);
-			}
-		}
-
-		var link = this._layersLink = DomUtil.create('a', className + '-toggle', container);
-		link.href = '#';
-		link.title = 'Layers';
-
-		if (Browser.touch) {
-			DomEvent.on(link, 'click', DomEvent.stop);
-			DomEvent.on(link, 'click', this.expand, this);
-		} else {
-			DomEvent.on(link, 'focus', this.expand, this);
-		}
-
-		// work around for Firefox Android issue https://github.com/Leaflet/Leaflet/issues/2033
-		DomEvent.on(form, 'click', function () {
-			setTimeout(Util.bind(this._onInputClick, this), 0);
-		}, this);
-
-		// TODO keyboard accessibility
-
-		if (!collapsed) {
-			this.expand();
-		}
-
-		this._baseLayersList = DomUtil.create('div', className + '-base', form);
-		this._separator = DomUtil.create('div', className + '-separator', form);
-		this._overlaysList = DomUtil.create('div', className + '-overlays', form);
-
-		container.appendChild(form);
-	},
-
-	_getLayer: function (id) {
-		for (var i = 0; i < this._layers.length; i++) {
-
-			if (this._layers[i] && Util.stamp(this._layers[i].layer) === id) {
-				return this._layers[i];
-			}
-		}
-	},
-
-	_addLayer: function (layer, name, overlay) {
-		layer.on('add remove', this._onLayerChange, this);
-
-		this._layers.push({
-			layer: layer,
-			name: name,
-			overlay: overlay
-		});
-
-		if (this.options.sortLayers) {
-			this._layers.sort(L.bind(function (a, b) {
-				return this.options.sortFunction(a.layer, b.layer, a.name, b.name);
-			}, this));
-		}
-
-		if (this.options.autoZIndex && layer.setZIndex) {
-			this._lastZIndex++;
-			layer.setZIndex(this._lastZIndex);
-		}
-	},
-
-	_update: function () {
-		if (!this._container) { return this; }
-
-		DomUtil.empty(this._baseLayersList);
-		DomUtil.empty(this._overlaysList);
-
-		var baseLayersPresent, overlaysPresent, i, obj, baseLayersCount = 0;
-
-		for (i = 0; i < this._layers.length; i++) {
-			obj = this._layers[i];
-			this._addItem(obj);
-			overlaysPresent = overlaysPresent || obj.overlay;
-			baseLayersPresent = baseLayersPresent || !obj.overlay;
-			baseLayersCount += !obj.overlay ? 1 : 0;
-		}
-
-		// Hide base layers section if there's only one layer.
-		if (this.options.hideSingleBase) {
-			baseLayersPresent = baseLayersPresent && baseLayersCount > 1;
-			this._baseLayersList.style.display = baseLayersPresent ? '' : 'none';
-		}
-
-		this._separator.style.display = overlaysPresent && baseLayersPresent ? '' : 'none';
-
-		return this;
-	},
-
-	_onLayerChange: function (e) {
-		if (!this._handlingClick) {
-			this._update();
-		}
-
-		var obj = this._getLayer(Util.stamp(e.target));
-
-		// @namespace Map
-		// @section Layer events
-		// @event baselayerchange: LayersControlEvent
-		// Fired when the base layer is changed through the [layer control](#control-layers).
-		// @event overlayadd: LayersControlEvent
-		// Fired when an overlay is selected through the [layer control](#control-layers).
-		// @event overlayremove: LayersControlEvent
-		// Fired when an overlay is deselected through the [layer control](#control-layers).
-		// @namespace Control.Layers
-		var type = obj.overlay ?
-			(e.type === 'add' ? 'overlayadd' : 'overlayremove') :
-			(e.type === 'add' ? 'baselayerchange' : null);
-
-		if (type) {
-			this._map.fire(type, obj);
-		}
-	},
-
-	// IE7 bugs out if you create a radio dynamically, so you have to do it this hacky way (see http://bit.ly/PqYLBe)
-	_createRadioElement: function (name, checked) {
-
-		var radioHtml = '<input type="radio" class="leaflet-control-layers-selector" name="' +
-				name + '"' + (checked ? ' checked="checked"' : '') + '/>';
-
-		var radioFragment = document.createElement('div');
-		radioFragment.innerHTML = radioHtml;
-
-		return radioFragment.firstChild;
-	},
-
-	_addItem: function (obj) {
-		var label = document.createElement('label'),
-		    checked = this._map.hasLayer(obj.layer),
-		    input;
-
-		if (obj.overlay) {
-			input = document.createElement('input');
-			input.type = 'checkbox';
-			input.className = 'leaflet-control-layers-selector';
-			input.defaultChecked = checked;
-		} else {
-			input = this._createRadioElement('leaflet-base-layers', checked);
-		}
-
-		input.layerId = Util.stamp(obj.layer);
-
-		DomEvent.on(input, 'click', this._onInputClick, this);
-
-		var name = document.createElement('span');
-		name.innerHTML = ' ' + obj.name;
-
-		// Helps from preventing layer control flicker when checkboxes are disabled
-		// https://github.com/Leaflet/Leaflet/issues/2771
-		var holder = document.createElement('div');
-
-		label.appendChild(holder);
-		holder.appendChild(input);
-		holder.appendChild(name);
-
-		var container = obj.overlay ? this._overlaysList : this._baseLayersList;
-		container.appendChild(label);
-
-		this._checkDisabledLayers();
-		return label;
-	},
-
-	_onInputClick: function () {
-		var inputs = this._form.getElementsByTagName('input'),
-		    input, layer, hasLayer;
-		var addedLayers = [],
-		    removedLayers = [];
-
-		this._handlingClick = true;
-
-		for (var i = inputs.length - 1; i >= 0; i--) {
-			input = inputs[i];
-			layer = this._getLayer(input.layerId).layer;
-			hasLayer = this._map.hasLayer(layer);
-
-			if (input.checked && !hasLayer) {
-				addedLayers.push(layer);
-
-			} else if (!input.checked && hasLayer) {
-				removedLayers.push(layer);
-			}
-		}
-
-		// Bugfix issue 2318: Should remove all old layers before readding new ones
-		for (i = 0; i < removedLayers.length; i++) {
-			this._map.removeLayer(removedLayers[i]);
-		}
-		for (i = 0; i < addedLayers.length; i++) {
-			this._map.addLayer(addedLayers[i]);
-		}
-
-		this._handlingClick = false;
-
-		this._refocusOnMap();
-	},
-
-	_checkDisabledLayers: function () {
-		var inputs = this._form.getElementsByTagName('input'),
-		    input,
-		    layer,
-		    zoom = this._map.getZoom();
-
-		for (var i = inputs.length - 1; i >= 0; i--) {
-			input = inputs[i];
-			layer = this._getLayer(input.layerId).layer;
-			input.disabled = (layer.options.minZoom !== undefined && zoom < layer.options.minZoom) ||
-			                 (layer.options.maxZoom !== undefined && zoom > layer.options.maxZoom);
-
-		}
-	},
-
-	_expand: function () {
-		// Backward compatibility, remove me in 1.1.
-		return this.expand();
-	},
-
-	_collapse: function () {
-		// Backward compatibility, remove me in 1.1.
-		return this.collapse();
-	}
-
-});
-
-
-// @factory L.control.layers(baselayers?: Object, overlays?: Object, options?: Control.Layers options)
-// Creates an attribution control with the given layers. Base layers will be switched with radio buttons, while overlays will be switched with checkboxes. Note that all base layers should be passed in the base layers object, but only one should be added to the map during map instantiation.
-export var layers = function (baseLayers, overlays, options) {
-	return new Layers(baseLayers, overlays, options);
-};
+
+import {Control} from './Control';
+import * as Util from '../core/Util';
+import * as Browser from '../core/Browser';
+import * as DomEvent from '../dom/DomEvent';
+import * as DomUtil from '../dom/DomUtil';
+
+/*
+ * @class Control.Layers
+ * @aka L.Control.Layers
+ * @inherits Control
+ *
+ * The layers control gives users the ability to switch between different base layers and switch overlays on/off (check out the [detailed example](http://leafletjs.com/examples/layers-control.html)). Extends `Control`.
+ *
+ * @example
+ *
+ * ```js
+ * var baseLayers = {
+ * 	"Mapbox": mapbox,
+ * 	"OpenStreetMap": osm
+ * };
+ *
+ * var overlays = {
+ * 	"Marker": marker,
+ * 	"Roads": roadsLayer
+ * };
+ *
+ * L.control.layers(baseLayers, overlays).addTo(map);
+ * ```
+ *
+ * The `baseLayers` and `overlays` parameters are object literals with layer names as keys and `Layer` objects as values:
+ *
+ * ```js
+ * {
+ *     "<someName1>": layer1,
+ *     "<someName2>": layer2
+ * }
+ * ```
+ *
+ * The layer names can contain HTML, which allows you to add additional styling to the items:
+ *
+ * ```js
+ * {"<img src='my-layer-icon' /> <span class='my-layer-item'>My Layer</span>": myLayer}
+ * ```
+ */
+
+export var Layers = Control.extend({
+	// @section
+	// @aka Control.Layers options
+	options: {
+		// @option collapsed: Boolean = true
+		// If `true`, the control will be collapsed into an icon and expanded on mouse hover or touch.
+		collapsed: true,
+		position: 'topright',
+
+		// @option autoZIndex: Boolean = true
+		// If `true`, the control will assign zIndexes in increasing order to all of its layers so that the order is preserved when switching them on/off.
+		autoZIndex: true,
+
+		// @option hideSingleBase: Boolean = false
+		// If `true`, the base layers in the control will be hidden when there is only one.
+		hideSingleBase: false,
+
+		// @option sortLayers: Boolean = false
+		// Whether to sort the layers. When `false`, layers will keep the order
+		// in which they were added to the control.
+		sortLayers: false,
+
+		// @option sortFunction: Function = *
+		// A [compare function](https://developer.mozilla.org/docs/Web/JavaScript/Reference/Global_Objects/Array/sort)
+		// that will be used for sorting the layers, when `sortLayers` is `true`.
+		// The function receives both the `L.Layer` instances and their names, as in
+		// `sortFunction(layerA, layerB, nameA, nameB)`.
+		// By default, it sorts layers alphabetically by their name.
+		sortFunction: function (layerA, layerB, nameA, nameB) {
+			return nameA < nameB ? -1 : (nameB < nameA ? 1 : 0);
+		}
+	},
+
+	initialize: function (baseLayers, overlays, options) {
+		Util.setOptions(this, options);
+
+		this._layers = [];
+		this._lastZIndex = 0;
+		this._handlingClick = false;
+
+		for (var i in baseLayers) {
+			this._addLayer(baseLayers[i], i);
+		}
+
+		for (i in overlays) {
+			this._addLayer(overlays[i], i, true);
+		}
+	},
+
+	onAdd: function (map) {
+		this._initLayout();
+		this._update();
+
+		this._map = map;
+		map.on('zoomend', this._checkDisabledLayers, this);
+
+		return this._container;
+	},
+
+	onRemove: function () {
+		this._map.off('zoomend', this._checkDisabledLayers, this);
+
+		for (var i = 0; i < this._layers.length; i++) {
+			this._layers[i].layer.off('add remove', this._onLayerChange, this);
+		}
+	},
+
+	// @method addBaseLayer(layer: Layer, name: String): this
+	// Adds a base layer (radio button entry) with the given name to the control.
+	addBaseLayer: function (layer, name) {
+		this._addLayer(layer, name);
+		return (this._map) ? this._update() : this;
+	},
+
+	// @method addOverlay(layer: Layer, name: String): this
+	// Adds an overlay (checkbox entry) with the given name to the control.
+	addOverlay: function (layer, name) {
+		this._addLayer(layer, name, true);
+		return (this._map) ? this._update() : this;
+	},
+
+	// @method removeLayer(layer: Layer): this
+	// Remove the given layer from the control.
+	removeLayer: function (layer) {
+		layer.off('add remove', this._onLayerChange, this);
+
+		var obj = this._getLayer(Util.stamp(layer));
+		if (obj) {
+			this._layers.splice(this._layers.indexOf(obj), 1);
+		}
+		return (this._map) ? this._update() : this;
+	},
+
+	// @method expand(): this
+	// Expand the control container if collapsed.
+	expand: function () {
+		DomUtil.addClass(this._container, 'leaflet-control-layers-expanded');
+		this._form.style.height = null;
+		var acceptableHeight = this._map.getSize().y - (this._container.offsetTop + 50);
+		if (acceptableHeight < this._form.clientHeight) {
+			DomUtil.addClass(this._form, 'leaflet-control-layers-scrollbar');
+			this._form.style.height = acceptableHeight + 'px';
+		} else {
+			DomUtil.removeClass(this._form, 'leaflet-control-layers-scrollbar');
+		}
+		this._checkDisabledLayers();
+		return this;
+	},
+
+	// @method collapse(): this
+	// Collapse the control container if expanded.
+	collapse: function () {
+		DomUtil.removeClass(this._container, 'leaflet-control-layers-expanded');
+		return this;
+	},
+
+	_initLayout: function () {
+		var className = 'leaflet-control-layers',
+		    container = this._container = DomUtil.create('div', className),
+		    collapsed = this.options.collapsed;
+
+		// makes this work on IE touch devices by stopping it from firing a mouseout event when the touch is released
+		container.setAttribute('aria-haspopup', true);
+
+		DomEvent.disableClickPropagation(container);
+		DomEvent.disableScrollPropagation(container);
+
+		var form = this._form = DomUtil.create('form', className + '-list');
+
+		if (collapsed) {
+			this._map.on('click', this.collapse, this);
+
+			if (!Browser.android) {
+				DomEvent.on(container, {
+					mouseenter: this.expand,
+					mouseleave: this.collapse
+				}, this);
+			}
+		}
+
+		var link = this._layersLink = DomUtil.create('a', className + '-toggle', container);
+		link.href = '#';
+		link.title = 'Layers';
+
+		if (Browser.touch) {
+			DomEvent.on(link, 'click', DomEvent.stop);
+			DomEvent.on(link, 'click', this.expand, this);
+		} else {
+			DomEvent.on(link, 'focus', this.expand, this);
+		}
+
+		// work around for Firefox Android issue https://github.com/Leaflet/Leaflet/issues/2033
+		DomEvent.on(form, 'click', function () {
+			setTimeout(Util.bind(this._onInputClick, this), 0);
+		}, this);
+
+		// TODO keyboard accessibility
+
+		if (!collapsed) {
+			this.expand();
+		}
+
+		this._baseLayersList = DomUtil.create('div', className + '-base', form);
+		this._separator = DomUtil.create('div', className + '-separator', form);
+		this._overlaysList = DomUtil.create('div', className + '-overlays', form);
+
+		container.appendChild(form);
+	},
+
+	_getLayer: function (id) {
+		for (var i = 0; i < this._layers.length; i++) {
+
+			if (this._layers[i] && Util.stamp(this._layers[i].layer) === id) {
+				return this._layers[i];
+			}
+		}
+	},
+
+	_addLayer: function (layer, name, overlay) {
+		layer.on('add remove', this._onLayerChange, this);
+
+		this._layers.push({
+			layer: layer,
+			name: name,
+			overlay: overlay
+		});
+
+		if (this.options.sortLayers) {
+			this._layers.sort(L.bind(function (a, b) {
+				return this.options.sortFunction(a.layer, b.layer, a.name, b.name);
+			}, this));
+		}
+
+		if (this.options.autoZIndex && layer.setZIndex) {
+			this._lastZIndex++;
+			layer.setZIndex(this._lastZIndex);
+		}
+	},
+
+	_update: function () {
+		if (!this._container) { return this; }
+
+		DomUtil.empty(this._baseLayersList);
+		DomUtil.empty(this._overlaysList);
+
+		var baseLayersPresent, overlaysPresent, i, obj, baseLayersCount = 0;
+
+		for (i = 0; i < this._layers.length; i++) {
+			obj = this._layers[i];
+			this._addItem(obj);
+			overlaysPresent = overlaysPresent || obj.overlay;
+			baseLayersPresent = baseLayersPresent || !obj.overlay;
+			baseLayersCount += !obj.overlay ? 1 : 0;
+		}
+
+		// Hide base layers section if there's only one layer.
+		if (this.options.hideSingleBase) {
+			baseLayersPresent = baseLayersPresent && baseLayersCount > 1;
+			this._baseLayersList.style.display = baseLayersPresent ? '' : 'none';
+		}
+
+		this._separator.style.display = overlaysPresent && baseLayersPresent ? '' : 'none';
+
+		return this;
+	},
+
+	_onLayerChange: function (e) {
+		if (!this._handlingClick) {
+			this._update();
+		}
+
+		var obj = this._getLayer(Util.stamp(e.target));
+
+		// @namespace Map
+		// @section Layer events
+		// @event baselayerchange: LayersControlEvent
+		// Fired when the base layer is changed through the [layer control](#control-layers).
+		// @event overlayadd: LayersControlEvent
+		// Fired when an overlay is selected through the [layer control](#control-layers).
+		// @event overlayremove: LayersControlEvent
+		// Fired when an overlay is deselected through the [layer control](#control-layers).
+		// @namespace Control.Layers
+		var type = obj.overlay ?
+			(e.type === 'add' ? 'overlayadd' : 'overlayremove') :
+			(e.type === 'add' ? 'baselayerchange' : null);
+
+		if (type) {
+			this._map.fire(type, obj);
+		}
+	},
+
+	// IE7 bugs out if you create a radio dynamically, so you have to do it this hacky way (see http://bit.ly/PqYLBe)
+	_createRadioElement: function (name, checked) {
+
+		var radioHtml = '<input type="radio" class="leaflet-control-layers-selector" name="' +
+				name + '"' + (checked ? ' checked="checked"' : '') + '/>';
+
+		var radioFragment = document.createElement('div');
+		radioFragment.innerHTML = radioHtml;
+
+		return radioFragment.firstChild;
+	},
+
+	_addItem: function (obj) {
+		var label = document.createElement('label'),
+		    checked = this._map.hasLayer(obj.layer),
+		    input;
+
+		if (obj.overlay) {
+			input = document.createElement('input');
+			input.type = 'checkbox';
+			input.className = 'leaflet-control-layers-selector';
+			input.defaultChecked = checked;
+		} else {
+			input = this._createRadioElement('leaflet-base-layers', checked);
+		}
+
+		input.layerId = Util.stamp(obj.layer);
+
+		DomEvent.on(input, 'click', this._onInputClick, this);
+
+		var name = document.createElement('span');
+		name.innerHTML = ' ' + obj.name;
+
+		// Helps from preventing layer control flicker when checkboxes are disabled
+		// https://github.com/Leaflet/Leaflet/issues/2771
+		var holder = document.createElement('div');
+
+		label.appendChild(holder);
+		holder.appendChild(input);
+		holder.appendChild(name);
+
+		var container = obj.overlay ? this._overlaysList : this._baseLayersList;
+		container.appendChild(label);
+
+		this._checkDisabledLayers();
+		return label;
+	},
+
+	_onInputClick: function () {
+		var inputs = this._form.getElementsByTagName('input'),
+		    input, layer, hasLayer;
+		var addedLayers = [],
+		    removedLayers = [];
+
+		this._handlingClick = true;
+
+		for (var i = inputs.length - 1; i >= 0; i--) {
+			input = inputs[i];
+			layer = this._getLayer(input.layerId).layer;
+			hasLayer = this._map.hasLayer(layer);
+
+			if (input.checked && !hasLayer) {
+				addedLayers.push(layer);
+
+			} else if (!input.checked && hasLayer) {
+				removedLayers.push(layer);
+			}
+		}
+
+		// Bugfix issue 2318: Should remove all old layers before readding new ones
+		for (i = 0; i < removedLayers.length; i++) {
+			this._map.removeLayer(removedLayers[i]);
+		}
+		for (i = 0; i < addedLayers.length; i++) {
+			this._map.addLayer(addedLayers[i]);
+		}
+
+		this._handlingClick = false;
+
+		this._refocusOnMap();
+	},
+
+	_checkDisabledLayers: function () {
+		var inputs = this._form.getElementsByTagName('input'),
+		    input,
+		    layer,
+		    zoom = this._map.getZoom();
+
+		for (var i = inputs.length - 1; i >= 0; i--) {
+			input = inputs[i];
+			layer = this._getLayer(input.layerId).layer;
+			input.disabled = (layer.options.minZoom !== undefined && zoom < layer.options.minZoom) ||
+			                 (layer.options.maxZoom !== undefined && zoom > layer.options.maxZoom);
+
+		}
+	},
+
+	_expand: function () {
+		// Backward compatibility, remove me in 1.1.
+		return this.expand();
+	},
+
+	_collapse: function () {
+		// Backward compatibility, remove me in 1.1.
+		return this.collapse();
+	}
+
+});
+
+
+// @factory L.control.layers(baselayers?: Object, overlays?: Object, options?: Control.Layers options)
+// Creates an attribution control with the given layers. Base layers will be switched with radio buttons, while overlays will be switched with checkboxes. Note that all base layers should be passed in the base layers object, but only one should be added to the map during map instantiation.
+export var layers = function (baseLayers, overlays, options) {
+	return new Layers(baseLayers, overlays, options);
+};